{
<<<<<<< HEAD
  "version": "1.5.0-pre",
=======
  "version": "1.4.19",
>>>>>>> 1e099c55
  "name": "npm",
  "description": "A package manager for node",
  "keywords": [
    "package manager",
    "modules",
    "install",
    "package.json"
  ],
  "preferGlobal": true,
  "config": {
    "publishtest": false
  },
  "homepage": "https://npmjs.org/doc/",
  "author": "Isaac Z. Schlueter <i@izs.me> (http://blog.izs.me)",
  "repository": {
    "type": "git",
    "url": "https://github.com/npm/npm"
  },
  "bugs": {
    "email": "npm-@googlegroups.com",
    "url": "http://github.com/npm/npm/issues"
  },
  "directories": {
    "doc": "./doc",
    "man": "./man",
    "lib": "./lib",
    "bin": "./bin"
  },
  "main": "./lib/npm.js",
  "bin": "./bin/npm-cli.js",
  "dependencies": {
    "abbrev": "~1.0.5",
    "ansi": "~0.3.0",
    "ansicolors": "~0.3.2",
    "ansistyles": "~0.1.3",
    "archy": "0",
    "block-stream": "0.0.7",
    "char-spinner": "~1.0.1",
    "child-process-close": "~0.1.1",
    "chmodr": "~0.1.0",
    "chownr": "0",
    "cmd-shim": "~1.1.1",
    "columnify": "~1.1.0",
    "editor": "~0.1.0",
    "fstream": "~0.1.28",
    "fstream-npm": "~0.1.7",
    "github-url-from-git": "1.1.1",
    "github-url-from-username-repo": "~0.2.0",
    "glob": "~4.0.3",
    "graceful-fs": "~3.0.0",
    "inflight": "~1.0.1",
    "ini": "~1.2.0",
    "init-package-json": "~0.1.0",
    "lockfile": "~0.4.0",
    "lru-cache": "~2.5.0",
    "minimatch": "~0.3.0",
    "mkdirp": "~0.3.5",
    "node-gyp": "~0.13.0",
    "nopt": "~3.0.1",
    "npm-cache-filename": "~1.0.1",
    "npm-install-checks": "~1.0.2",
    "npm-registry-client": "~2.0.2",
    "npm-user-validate": "~0.1.0",
    "npmconf": "~1.1.4",
    "npmlog": "~0.1.1",
    "once": "~1.3.0",
    "opener": "~1.3.0",
    "osenv": "~0.1.0",
    "path-is-inside": "~1.0.0",
    "read": "~1.0.4",
    "read-installed": "~2.0.5",
    "read-package-json": "~1.2.2",
    "request": "~2.30.0",
    "retry": "~0.6.0",
    "rimraf": "~2.2.8",
    "semver": "~2.3.0",
    "sha": "~1.2.1",
    "slide": "~1.1.5",
    "sorted-object": "~1.0.0",
    "tar": "~0.1.20",
    "text-table": "~0.2.0",
    "uid-number": "0.0.5",
    "which": "1"
  },
  "bundleDependencies": [
    "abbrev",
    "ansi",
    "ansicolors",
    "ansistyles",
    "archy",
    "block-stream",
    "char-spinner",
    "child-process-close",
    "chmodr",
    "chownr",
    "cmd-shim",
    "columnify",
    "editor",
    "fstream",
    "fstream-npm",
    "github-url-from-git",
    "github-url-from-username-repo",
    "glob",
    "graceful-fs",
    "inflight",
    "inherits",
    "ini",
    "init-package-json",
    "lockfile",
    "lru-cache",
    "minimatch",
    "mkdirp",
    "node-gyp",
    "nopt",
    "npm-cache-filename",
    "npm-install-checks",
    "npm-registry-client",
    "npm-user-validate",
    "npmconf",
    "npmlog",
    "once",
    "opener",
    "osenv",
    "path-is-inside",
    "read",
    "read-installed",
    "read-package-json",
    "request",
    "retry",
    "rimraf",
    "semver",
    "sha",
    "slide",
    "sorted-object",
    "tar",
    "text-table",
    "uid-number",
    "which"
  ],
  "devDependencies": {
    "marked": "~0.3.2",
    "npm-registry-couchapp": "~2.3.6",
    "npm-registry-mock": "~0.6.3",
    "ronn": "~0.3.6",
    "tap": "~0.4.9"
  },
  "engines": {
    "node": ">=0.8",
    "npm": "1"
  },
  "scripts": {
    "test-legacy": "node ./test/run.js",
    "test": "tap --timeout 120 test/tap/*.js",
    "tap": "tap --timeout 120 test/tap/*.js",
    "test-all": "node ./test/run.js && tap test/tap/*.js",
    "prepublish": "node bin/npm-cli.js prune --prefix=. --no-global && rm -rf test/*/*/node_modules && make -j8 doc",
    "dumpconf": "env | grep npm | sort | uniq"
  },
  "license": "Artistic-2.0"
}<|MERGE_RESOLUTION|>--- conflicted
+++ resolved
@@ -1,9 +1,5 @@
 {
-<<<<<<< HEAD
   "version": "1.5.0-pre",
-=======
-  "version": "1.4.19",
->>>>>>> 1e099c55
   "name": "npm",
   "description": "A package manager for node",
   "keywords": [
